from typing import Callable

import os
import argparse
from pyspark.sql import DataFrame
import pyspark.sql.functions as F

from utils import create_spark_session, trim_slash, initialize_logger

logger = initialize_logger("Data Cleanup")

numeric_columns = [
    "fare_amount", "extra", "mta_tax", "tip_amount", "tolls_amount",
    "improvement_surcharge", "total_amount",
    "congestion_surcharge", "airport_fee"
]


def clean_numeric_fields(data: DataFrame) -> DataFrame:
    """
    Cleans numeric fields in the DataFrame by filtering out rows where
    numeric columns have negative values.

    Parameters:
        data (DataFrame): The input PySpark DataFrame to be cleaned.

    Returns:
        DataFrame: The cleaned DataFrame with negative numeric values removed.
    """
    filtered_data = data

    # Get a list of column names present in the DataFrame as strings
    data_columns = [str(col) for col in data.schema.names]

    # Iterate over each numeric column defined earlier
    for col_name in numeric_columns:
        if col_name in data_columns:
            logger.info(f"Cleaning column {col_name}")
            filtered_data = filtered_data.filter(F.col(col_name) >= 0.0)
        else:
            logger.info(f"Column {col_name} not found in data")  # Log if column is missing

    # Return the cleaned DataFrame
    return filtered_data


def clean_out_of_range_data(min_date_str: str, max_date_str: str) -> Callable[[DataFrame], DataFrame]:
    """
    Creates a function to clean out-of-range datetime data from the DataFrame.

    Parameters:
        min_date_str (str): The minimum acceptable datetime string (inclusive).
        max_date_str (str): The maximum acceptable datetime string (inclusive).

    Returns:
        Callable[[DataFrame], DataFrame]: A function that can be used with PySpark DataFrame.transform().
    """

    def clean_out_of_range_data_internal(data: DataFrame) -> DataFrame:
        logger.info(f"Removing rows with timestamps less than {min_date_str} or greater than {max_date_str}")

        # Define a filter condition for out-of-range pickup or dropoff datetimes
        out_of_range_filter = (
                                      (F.col("pickup_datetime") < min_date_str) |
                                      (F.col("pickup_datetime") > max_date_str)
                              ) | (
                                      (F.col("dropoff_datetime") < min_date_str) |
                                      (F.col("dropoff_datetime") > max_date_str)
                              )

        # Note: NOT in PySpark is the (~) operator
        res_data = data.filter(~out_of_range_filter)
        return res_data

    # Return the internal cleaning function
    return clean_out_of_range_data_internal


def process_yellow_trips_data(data_start_time_str: str, data_end_time_str: str, data: DataFrame) -> DataFrame:
    """
    Processes yellow taxi trip data by renaming columns, adding new columns,
    cleaning numeric fields, removing out-of-range data, and dropping unnecessary columns.

    Parameters:
        data_start_time_str (str): The start datetime string for filtering data.
        data_end_time_str (str): The end datetime string for filtering data.
        data (DataFrame): The input yellow taxi trip DataFrame.

    Returns:
        DataFrame: The processed and cleaned yellow taxi trip DataFrame.
    """
    logger.info("Processing yellow trips data")

    res_data = (
        data
        .withColumnRenamed("tpep_pickup_datetime", "pickup_datetime")  # Rename pickup datetime column
        .withColumnRenamed("tpep_dropoff_datetime", "dropoff_datetime")  # Rename dropoff datetime column
        .withColumn("taxi_type", F.lit("yellow"))  # Add a new column indicating taxi type
        .withColumn("ehail_fee", F.lit(0.0))  # Add a new column for e-hail fee with default value 0.0
        .transform(clean_numeric_fields)  # Apply numeric field cleaning
        .transform(clean_out_of_range_data(data_start_time_str, data_end_time_str))  # Remove out-of-range data
        .drop("store_and_fwd_flag", "payment_type", "RatecodeID")  # Drop unnecessary columns
    )

    return res_data


def process_green_trips_data(data_start_time_str: str, data_end_time_str: str, data: DataFrame) -> DataFrame:
    """
    Processes green taxi trip data by renaming columns, adding or modifying columns,
    cleaning numeric fields, removing out-of-range data, and dropping unnecessary columns.

    Parameters:
        data_start_time_str (str): The start datetime string for filtering data.
        data_end_time_str (str): The end datetime string for filtering data.
        data (DataFrame): The input green taxi trip DataFrame.

    Returns:
        DataFrame: The processed and cleaned green taxi trip DataFrame.
    """
    logger.info("Processing green trips data")  # Log the start of processing

    res_data = (
        data
        .withColumnRenamed("lpep_pickup_datetime", "pickup_datetime")  # Rename pickup datetime column
        .withColumnRenamed("lpep_dropoff_datetime", "dropoff_datetime")  # Rename dropoff datetime column
        .withColumn("taxi_type", F.lit("green"))  # Add a new column indicating taxi type
        .withColumn(
            "ehail_fee",
            F.when(F.col("ehail_fee").isNull(), F.lit(0.0)).otherwise(F.col("ehail_fee"))
        )  # Replace null e-hail fees with 0.0
        .withColumn("airport_fee", F.lit(0.0))  # Add a new column for airport fee with default value 0.0
        .transform(clean_numeric_fields)  # Apply numeric field cleaning
        .transform(clean_out_of_range_data(data_start_time_str, data_end_time_str))  # Remove out-of-range data
        .drop("store_and_fwd_flag", "payment_type", "RatecodeID", "trip_type")  # Drop unnecessary columns
    )

    return res_data


def attach_locations(data: DataFrame, locations_data: DataFrame) -> DataFrame:
    """
    Attaches location information to the trip data by joining with the locations lookup DataFrame.

    Parameters:
        data (DataFrame): The combined yellow and green taxi trip DataFrame.
        locations_data (DataFrame): The locations lookup DataFrame containing borough and zone information.

    Returns:
        DataFrame: The trip data DataFrame enriched with pickup and dropoff location details.
    """

    result_data = (
        data
        .join(locations_data, F.col("LocationID") == F.col("PULocationID"))  # Join on pickup location ID
        .withColumnRenamed("Borough", "pickup_borough")  # Rename columns to indicate pickup location
        .withColumnRenamed("Zone", "pickup_zone")
        .withColumnRenamed("service_zone", "pickup_service_zone")
        .drop("LocationID")  # Drop redundant LocationID column
        .join(locations_data, F.col("LocationID") == F.col("DOLocationID"))  # Join on dropoff location ID
        .withColumnRenamed("Borough", "dropoff_borough")  # Rename columns to indicate dropoff location
        .withColumnRenamed("Zone", "dropoff_zone")
        .withColumnRenamed("service_zone", "dropoff_service_zone")
        .drop("LocationID")  # Drop redundant LocationID column
    )

    return result_data


def parse_job_arguments() -> dict[str, str]:
    """
    Parses command-line arguments provided to the script and prepares them for use.

    Returns:
        dict[str, str]: A dictionary containing parsed and formatted job arguments.
    """

    arg_parser = argparse.ArgumentParser(description="Data Cleanup Process Arguments")

    arg_parser.add_argument(
        "--yellow_trips_path", required=True, type=str, help="Path of yellow trips data"
    )
    arg_parser.add_argument(
        "--green_trips_path", required=True, type=str, help="Path of green trips data"
    )
    arg_parser.add_argument(
        "--locations_lookup_path", required=True, type=str, help="Path of locations lookup data"
    )
    arg_parser.add_argument(
        "--data_start_date", required=True, type=str, help="Start of data date (YYYY-mm-dd)"
    )
    arg_parser.add_argument(
        "--data_end_date", required=True, type=str, help="End of data date (YYYY-mm-dd)"
    )
    arg_parser.add_argument(
        "--output_path", required=True, type=str, help="Path to write output of this step"
    )

    job_step_args = arg_parser.parse_args()

    yellow_trips_path = trim_slash(job_step_args.yellow_trips_path)
    green_trips_path = trim_slash(job_step_args.green_trips_path)
    locations_lookup_path = trim_slash(job_step_args.locations_lookup_path)
    output_path = trim_slash(job_step_args.output_path)

    data_start_timestamp_str = f"{job_step_args.data_start_date} 00:00:00"
    data_end_timestamp_str = f"{job_step_args.data_end_date} 23:59:59"

    job_args = {
        "yellow_trips_path": yellow_trips_path,
        "green_trips_path": green_trips_path,
        "locations_lookup_path": locations_lookup_path,
        "data_start_timestamp_str": data_start_timestamp_str,
        "data_end_timestamp_str": data_end_timestamp_str,
        "output_path": output_path
    }

    logger.info("Job args")
    for key, value in job_args.items():
        logger.info(f"- {key}: {value}")

    return job_args


if __name__ == '__main__':
    step_args = parse_job_arguments()
<<<<<<< HEAD
=======

    IS_LOCAL = os.getenv("LOCAL").lower() == "true"
    spark = create_spark_session(app_name="Data Cleanup", is_local=IS_LOCAL)
>>>>>>> 02cb0b03

    # Determine if the script is running in a local environment
    IS_LOCAL = os.getenv("LOCAL").lower() == "true" if os.getenv("LOCAL") else False

    # Create a Spark session
    spark = create_spark_session(app_name="Data Cleanup", is_local=IS_LOCAL, logger=logger)

    # Read the yellow trips parquet files into a DataFrame and rename datetime columns
    yellow_path = step_args["yellow_trips_path"] + "/*.parquet"
    logger.info(f"Reading Yellow trips data from {yellow_path}")
    yellow_data = (
        spark.read.parquet(yellow_path)
        .withColumnRenamed("tpep_pickup_datetime", "pickup_datetime")
        .withColumnRenamed("tpep_dropoff_datetime", "dropoff_datetime")
    )

    # Read the green trips parquet files into a DataFrame and rename datetime columns
    green_path = step_args["green_trips_path"] + "/*.parquet"
    logger.info(f"Reading Green trips data from {green_path}")  # Log the data source path
    green_data = (
        spark.read.parquet(green_path)
        .withColumnRenamed("lpep_pickup_datetime", "pickup_datetime")
        .withColumnRenamed("lpep_dropoff_datetime", "dropoff_datetime")
    )

    logger.info(f"Reading locations lookup data from {step_args['locations_lookup_path']}")

    # Read the locations lookup CSV file into a DataFrame with header option enabled
    locations_lookup = spark.read.option("header", "true").csv(step_args["locations_lookup_path"])

    logger.info(f"Raw yellow data count {yellow_data.count()}")
    logger.info(f"Raw green data count {green_data.count()}")

    clean_yellow_data = process_yellow_trips_data(
        data_start_time_str=step_args["data_start_timestamp_str"],
        data_end_time_str=step_args["data_end_timestamp_str"],
        data=yellow_data
    )

    clean_green_data = process_green_trips_data(
        data_start_time_str=step_args["data_start_timestamp_str"],
        data_end_time_str=step_args["data_end_timestamp_str"],
        data=green_data
    )

    # Combine the cleaned yellow and green taxi trips data into a single DataFrame and Attach location information
    combined_data = clean_yellow_data.unionByName(clean_green_data)
    data_with_locations = attach_locations(data=combined_data, locations_data=locations_lookup)

    logger.info(f"Final data count: {data_with_locations.count()}")

    # Write the final DataFrame to the specified S3 output path in Parquet format
    logger.info(f"Writing prepared data to {step_args['output_path']}")
    data_with_locations.write.mode("overwrite").parquet(step_args["output_path"])

    logger.info("Completed")<|MERGE_RESOLUTION|>--- conflicted
+++ resolved
@@ -224,12 +224,12 @@
 
 if __name__ == '__main__':
     step_args = parse_job_arguments()
-<<<<<<< HEAD
-=======
-
+
+    # Determine if the script is running in a local environment
     IS_LOCAL = os.getenv("LOCAL").lower() == "true"
+    
+    # Create a Spark session for the data analysis process
     spark = create_spark_session(app_name="Data Cleanup", is_local=IS_LOCAL)
->>>>>>> 02cb0b03
 
     # Determine if the script is running in a local environment
     IS_LOCAL = os.getenv("LOCAL").lower() == "true" if os.getenv("LOCAL") else False
